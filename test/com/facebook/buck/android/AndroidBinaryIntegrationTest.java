--- conflicted
+++ resolved
@@ -314,11 +314,7 @@
   }
 
   @Test
-<<<<<<< HEAD
-  public void testD8FindsReferencedResources() throws IOException {
-=======
   public void testD8FindsReferencedResources() {
->>>>>>> 6d2ac83d
     workspace.runBuckBuild(RES_D8_TARGET).assertSuccess();
     BuildTarget dexTarget = BuildTargetFactory.newInstance("//java/com/sample/lib:lib#d8");
     ProjectFilesystem filesystem =
