/*
 * Copyright 2016-present Facebook, Inc.
 *
 * Licensed under the Apache License, Version 2.0 (the "License"); you may
 * not use this file except in compliance with the License. You may obtain
 * a copy of the License at
 *
 *     http://www.apache.org/licenses/LICENSE-2.0
 *
 * Unless required by applicable law or agreed to in writing, software
 * distributed under the License is distributed on an "AS IS" BASIS, WITHOUT
 * WARRANTIES OR CONDITIONS OF ANY KIND, either express or implied. See the
 * License for the specific language governing permissions and limitations
 * under the License.
 */

package com.facebook.buck.jvm.kotlin;

import com.facebook.buck.core.cell.CellPathResolver;
import com.facebook.buck.core.description.attr.ImplicitDepsInferringDescription;
import com.facebook.buck.core.model.BuildTarget;
import com.facebook.buck.core.model.targetgraph.BuildRuleCreationContextWithTargetGraph;
import com.facebook.buck.core.model.targetgraph.DescriptionWithTargetGraph;
import com.facebook.buck.core.rules.ActionGraphBuilder;
import com.facebook.buck.core.rules.BuildRule;
import com.facebook.buck.core.rules.BuildRuleParams;
import com.facebook.buck.core.toolchain.ToolchainProvider;
import com.facebook.buck.core.util.immutables.BuckStyleImmutable;
import com.facebook.buck.io.filesystem.ProjectFilesystem;
import com.facebook.buck.jvm.core.JavaAbis;
import com.facebook.buck.jvm.java.DefaultJavaLibrary;
import com.facebook.buck.jvm.java.DefaultJavaLibraryRules;
import com.facebook.buck.jvm.java.JavaBuckConfig;
import com.facebook.buck.jvm.java.JavaOptions;
import com.facebook.buck.jvm.java.JavaTest;
import com.facebook.buck.jvm.java.JavaTestDescription;
import com.facebook.buck.jvm.java.JavacFactory;
import com.facebook.buck.jvm.java.JavacOptions;
import com.facebook.buck.jvm.java.JavacOptionsFactory;
import com.facebook.buck.jvm.java.TestType;
import com.facebook.buck.jvm.java.toolchain.JavaOptionsProvider;
import com.facebook.buck.jvm.java.toolchain.JavacOptionsProvider;
import com.facebook.buck.rules.macros.StringWithMacrosConverter;
import com.facebook.buck.test.config.TestBuckConfig;
import com.facebook.buck.util.MoreSuppliers;
import com.google.common.collect.ImmutableCollection;
import com.google.common.collect.ImmutableMap;
import com.google.common.collect.ImmutableSortedSet;
import com.google.common.collect.Maps;
import java.util.Optional;
import java.util.function.Supplier;
import java.util.stream.Collectors;
import org.immutables.value.Value;

/** Description for kotlin_test. */
public class KotlinTestDescription
    implements DescriptionWithTargetGraph<KotlinTestDescriptionArg>,
        ImplicitDepsInferringDescription<KotlinTestDescriptionArg> {

  private final KotlinBuckConfig kotlinBuckConfig;
  private final JavaBuckConfig javaBuckConfig;
  private final Supplier<JavaOptions> javaOptionsForTests;
  private final JavacFactory javacFactory;
  private final Supplier<JavacOptions> defaultJavacOptions;
  private final KotlinConfiguredCompilerFactory compilerFactory;

  public KotlinTestDescription(
      ToolchainProvider toolchainProvider,
      KotlinBuckConfig kotlinBuckConfig,
      JavaBuckConfig javaBuckConfig) {
    this.kotlinBuckConfig = kotlinBuckConfig;
    this.javaBuckConfig = javaBuckConfig;
    this.javaOptionsForTests = JavaOptionsProvider.getDefaultJavaOptionsForTests(toolchainProvider);
    this.javacFactory = JavacFactory.getDefault(toolchainProvider);
    this.defaultJavacOptions =
        MoreSuppliers.memoize(
            () ->
                toolchainProvider
                    .getByName(JavacOptionsProvider.DEFAULT_NAME, JavacOptionsProvider.class)
                    .getJavacOptions());

    this.compilerFactory = new KotlinConfiguredCompilerFactory(kotlinBuckConfig, javacFactory);
  }

  @Override
  public Class<KotlinTestDescriptionArg> getConstructorArgType() {
    return KotlinTestDescriptionArg.class;
  }

  @Override
  public BuildRule createBuildRule(
      BuildRuleCreationContextWithTargetGraph context,
      BuildTarget buildTarget,
      BuildRuleParams params,
      KotlinTestDescriptionArg args) {
    BuildTarget testsLibraryBuildTarget =
        buildTarget.withAppendedFlavors(JavaTest.COMPILED_TESTS_LIBRARY_FLAVOR);
    ProjectFilesystem projectFilesystem = context.getProjectFilesystem();

    ActionGraphBuilder graphBuilder = context.getActionGraphBuilder();
    JavacOptions javacOptions =
        JavacOptionsFactory.create(defaultJavacOptions.get(), buildTarget, graphBuilder, args);

    DefaultJavaLibraryRules defaultJavaLibraryRules =
        KotlinLibraryBuilder.newInstance(
                testsLibraryBuildTarget,
                projectFilesystem,
                context.getToolchainProvider(),
                params,
                graphBuilder,
                context.getCellPathResolver(),
                compilerFactory,
                javaBuckConfig,
                args)
            .setJavacOptions(javacOptions)
            .build();

    if (JavaAbis.isAbiTarget(buildTarget)) {
      return defaultJavaLibraryRules.buildAbi();
    }

    DefaultJavaLibrary testsLibrary =
        graphBuilder.addToIndex(defaultJavaLibraryRules.buildLibrary());

    StringWithMacrosConverter macrosConverter =
        StringWithMacrosConverter.builder()
            .setBuildTarget(buildTarget)
            .setCellPathResolver(context.getCellPathResolver())
            .setActionGraphBuilder(graphBuilder)
            .setExpanders(JavaTestDescription.MACRO_EXPANDERS)
            .build();
    return new JavaTest(
        buildTarget,
        projectFilesystem,
        params.withDeclaredDeps(ImmutableSortedSet.of(testsLibrary)).withoutExtraDeps(),
        testsLibrary,
        Optional.of(
            resolver -> kotlinBuckConfig.getKotlinc().getAdditionalClasspathEntries(resolver)),
        args.getLabels(),
        args.getContacts(),
        args.getTestType().orElse(TestType.JUNIT),
<<<<<<< HEAD
        javaOptionsForTests.get().getJavaRuntimeLauncher(graphBuilder),
        args.getVmArgs()
            .stream()
            .map(vmArg -> macrosConverter.convert(vmArg, graphBuilder))
            .collect(Collectors.toList()),
=======
        javaOptionsForTests
            .get()
            .getJavaRuntimeLauncher(graphBuilder, buildTarget.getTargetConfiguration()),
        Lists.transform(args.getVmArgs(), macrosConverter::convert),
>>>>>>> 6d2ac83d
        ImmutableMap.of(), /* nativeLibsEnvironment */
        args.getTestRuleTimeoutMs()
            .map(Optional::of)
            .orElse(
                javaBuckConfig
                    .getDelegate()
                    .getView(TestBuckConfig.class)
                    .getDefaultTestRuleTimeoutMs()),
        args.getTestCaseTimeoutMs(),
        ImmutableMap.copyOf(Maps.transformValues(args.getEnv(), macrosConverter::convert)),
        args.getRunTestSeparately(),
        args.getForkMode(),
        args.getStdOutLogLevel(),
        args.getStdErrLogLevel(),
        args.getUnbundledResourcesRoot());
  }

  @Override
  public void findDepsForTargetFromConstructorArgs(
      BuildTarget buildTarget,
      CellPathResolver cellRoots,
      KotlinTestDescriptionArg constructorArg,
      ImmutableCollection.Builder<BuildTarget> extraDepsBuilder,
      ImmutableCollection.Builder<BuildTarget> targetGraphOnlyDepsBuilder) {
    javacFactory.addParseTimeDeps(targetGraphOnlyDepsBuilder, constructorArg);
<<<<<<< HEAD
    javaOptionsForTests.get().addParseTimeDeps(targetGraphOnlyDepsBuilder);
    compilerFactory.addTargetDeps(extraDepsBuilder, targetGraphOnlyDepsBuilder);
=======
    javaOptionsForTests
        .get()
        .addParseTimeDeps(targetGraphOnlyDepsBuilder, buildTarget.getTargetConfiguration());
>>>>>>> 6d2ac83d
  }

  @BuckStyleImmutable
  @Value.Immutable
  interface AbstractKotlinTestDescriptionArg
      extends KotlinLibraryDescription.CoreArg, JavaTestDescription.CoreArg {}
}<|MERGE_RESOLUTION|>--- conflicted
+++ resolved
@@ -46,10 +46,10 @@
 import com.google.common.collect.ImmutableCollection;
 import com.google.common.collect.ImmutableMap;
 import com.google.common.collect.ImmutableSortedSet;
+import com.google.common.collect.Lists;
 import com.google.common.collect.Maps;
 import java.util.Optional;
 import java.util.function.Supplier;
-import java.util.stream.Collectors;
 import org.immutables.value.Value;
 
 /** Description for kotlin_test. */
@@ -62,7 +62,6 @@
   private final Supplier<JavaOptions> javaOptionsForTests;
   private final JavacFactory javacFactory;
   private final Supplier<JavacOptions> defaultJavacOptions;
-  private final KotlinConfiguredCompilerFactory compilerFactory;
 
   public KotlinTestDescription(
       ToolchainProvider toolchainProvider,
@@ -78,8 +77,6 @@
                 toolchainProvider
                     .getByName(JavacOptionsProvider.DEFAULT_NAME, JavacOptionsProvider.class)
                     .getJavacOptions());
-
-    this.compilerFactory = new KotlinConfiguredCompilerFactory(kotlinBuckConfig, javacFactory);
   }
 
   @Override
@@ -109,9 +106,10 @@
                 params,
                 graphBuilder,
                 context.getCellPathResolver(),
-                compilerFactory,
+                kotlinBuckConfig,
                 javaBuckConfig,
-                args)
+                args,
+                javacFactory)
             .setJavacOptions(javacOptions)
             .build();
 
@@ -139,18 +137,10 @@
         args.getLabels(),
         args.getContacts(),
         args.getTestType().orElse(TestType.JUNIT),
-<<<<<<< HEAD
-        javaOptionsForTests.get().getJavaRuntimeLauncher(graphBuilder),
-        args.getVmArgs()
-            .stream()
-            .map(vmArg -> macrosConverter.convert(vmArg, graphBuilder))
-            .collect(Collectors.toList()),
-=======
         javaOptionsForTests
             .get()
             .getJavaRuntimeLauncher(graphBuilder, buildTarget.getTargetConfiguration()),
         Lists.transform(args.getVmArgs(), macrosConverter::convert),
->>>>>>> 6d2ac83d
         ImmutableMap.of(), /* nativeLibsEnvironment */
         args.getTestRuleTimeoutMs()
             .map(Optional::of)
@@ -176,14 +166,9 @@
       ImmutableCollection.Builder<BuildTarget> extraDepsBuilder,
       ImmutableCollection.Builder<BuildTarget> targetGraphOnlyDepsBuilder) {
     javacFactory.addParseTimeDeps(targetGraphOnlyDepsBuilder, constructorArg);
-<<<<<<< HEAD
-    javaOptionsForTests.get().addParseTimeDeps(targetGraphOnlyDepsBuilder);
-    compilerFactory.addTargetDeps(extraDepsBuilder, targetGraphOnlyDepsBuilder);
-=======
     javaOptionsForTests
         .get()
         .addParseTimeDeps(targetGraphOnlyDepsBuilder, buildTarget.getTargetConfiguration());
->>>>>>> 6d2ac83d
   }
 
   @BuckStyleImmutable
