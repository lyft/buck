--- conflicted
+++ resolved
@@ -16,11 +16,7 @@
 
 package com.facebook.buck.jvm.kotlin;
 
-<<<<<<< HEAD
-import com.facebook.buck.core.model.BuildTarget;
-=======
 import com.facebook.buck.core.model.TargetConfiguration;
->>>>>>> 6d2ac83d
 import com.facebook.buck.core.rules.BuildRuleResolver;
 import com.facebook.buck.core.toolchain.ToolchainProvider;
 import com.facebook.buck.jvm.java.CompileToJarStepFactory;
@@ -32,8 +28,6 @@
 import com.facebook.buck.jvm.java.JvmLibraryArg;
 import com.facebook.buck.jvm.kotlin.KotlinLibraryDescription.AnnotationProcessingTool;
 import com.facebook.buck.jvm.kotlin.KotlinLibraryDescription.CoreArg;
-import com.facebook.buck.util.Optionals;
-import com.google.common.collect.ImmutableCollection;
 import java.util.Objects;
 import java.util.function.Function;
 import javax.annotation.Nullable;
@@ -69,6 +63,7 @@
     CoreArg kotlinArgs = Objects.requireNonNull((CoreArg) args);
     return new KotlincToJarStepFactory(
         kotlinBuckConfig.getKotlinc(),
+        kotlinBuckConfig.getKotlinHomeLibraries(),
         kotlinArgs.getExtraKotlincArguments(),
         kotlinArgs.getKotlincPlugins(),
         kotlinArgs.getFriendPaths(),
@@ -82,11 +77,4 @@
   private Javac getJavac(BuildRuleResolver resolver, @Nullable JvmLibraryArg arg) {
     return javacFactory.create(resolver, arg);
   }
-
-  @Override
-  public void addTargetDeps(
-      ImmutableCollection.Builder<BuildTarget> extraDepsBuilder,
-      ImmutableCollection.Builder<BuildTarget> targetGraphOnlyDepsBuilder) {
-    Optionals.addIfPresent(kotlinBuckConfig.getKotlinHomeTarget(), extraDepsBuilder);
-  }
 }